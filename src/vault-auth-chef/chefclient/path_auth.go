--- conflicted
+++ resolved
@@ -169,13 +169,10 @@
 		nodeRoles = getRolesFromNode(node, client, c, b)
 	}
 
-<<<<<<< HEAD
-=======
 	var templates roleMapTemplates
 	templates.env = node.Environment
 	templates.name = node.Name
 
->>>>>>> fb8ea56f
 	// Accumulate all policies
 	hostsPolicies, err := b.HostsMap.Policies(ctx, req.Storage, client)
 	if err != nil {
@@ -234,8 +231,6 @@
 	}, nil
 }
 
-<<<<<<< HEAD
-=======
 func dynamicRoleMap(b *backend, templates roleMapTemplates, polices []string) []string {
 	mappedPolices := make([]string, 0, len(polices))
 	for _, p := range polices {
@@ -248,7 +243,6 @@
 	return mappedPolices
 }
 
->>>>>>> fb8ea56f
 // getRolesFromData fetches client run_list from data bags
 func getRolesFromData(dataBags []string, client string, c *chef.Client, b *backend) ([]string, map[string]string) {
 	nodeRoles := make([]string, 0)
